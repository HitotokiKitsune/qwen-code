--- conflicted
+++ resolved
@@ -6,12 +6,8 @@
 
 import * as fs from 'node:fs';
 import { isSubpath } from '../utils/paths.js';
-<<<<<<< HEAD
-import { detectIde, DetectedIde, getIdeInfo } from '../ide/detect-ide.js';
-=======
 import { detectIde, type DetectedIde, getIdeInfo } from '../ide/detect-ide.js';
 import type { DiffUpdateResult } from '../ide/ideContext.js';
->>>>>>> 76553622
 import {
   ideContext,
   IdeContextNotificationSchema,
@@ -19,16 +15,10 @@
   IdeDiffClosedNotificationSchema,
   CloseDiffResponseSchema,
 } from '../ide/ideContext.js';
-<<<<<<< HEAD
-import { getIdeProcessId } from './process-utils.js';
-import { Client } from '@modelcontextprotocol/sdk/client/index.js';
-import { StreamableHTTPClientTransport } from '@modelcontextprotocol/sdk/client/streamableHttp.js';
-=======
 import { getIdeProcessInfo } from './process-utils.js';
 import { Client } from '@modelcontextprotocol/sdk/client/index.js';
 import { StreamableHTTPClientTransport } from '@modelcontextprotocol/sdk/client/streamableHttp.js';
 import { StdioClientTransport } from '@modelcontextprotocol/sdk/client/stdio.js';
->>>>>>> 76553622
 import * as os from 'node:os';
 import * as path from 'node:path';
 import { EnvHttpProxyAgent } from 'undici';
@@ -117,15 +107,7 @@
     if (!this.currentIde || !this.currentIdeDisplayName) {
       this.setState(
         IDEConnectionStatus.Disconnected,
-<<<<<<< HEAD
-        `IDE integration is not supported in your current environment. To use this feature, run Qwen Code in one of these supported IDEs: ${Object.values(
-          DetectedIde,
-        )
-          .map((ide) => getIdeInfo(ide).displayName)
-          .join(', ')}`,
-=======
-        `IDE integration is not supported in your current environment. To use this feature, run Gemini CLI in one of these supported IDEs: VS Code or VS Code forks`,
->>>>>>> 76553622
+        `IDE integration is not supported in your current environment. To use this feature, run Qwen Code in one of these supported IDEs: VS Code or VS Code forks`,
         false,
       );
       return;
@@ -133,17 +115,10 @@
 
     this.setState(IDEConnectionStatus.Connecting);
 
-<<<<<<< HEAD
-    const ideInfoFromFile = await this.getIdeInfoFromFile();
-    const workspacePath =
-      ideInfoFromFile.workspacePath ??
-      process.env['QWEN_CODE_IDE_WORKSPACE_PATH'];
-=======
     const configFromFile = await this.getConnectionConfigFromFile();
     const workspacePath =
       configFromFile?.workspacePath ??
-      process.env['GEMINI_CLI_IDE_WORKSPACE_PATH'];
->>>>>>> 76553622
+      process.env['QWEN_CODE_IDE_WORKSPACE_PATH'];
 
     const { isValid, error } = IdeClient.validateWorkspacePath(
       workspacePath,
@@ -156,11 +131,6 @@
       return;
     }
 
-<<<<<<< HEAD
-    const portFromFile = ideInfoFromFile.port;
-    if (portFromFile) {
-      const connected = await this.establishConnection(portFromFile);
-=======
     if (configFromFile) {
       if (configFromFile.port) {
         const connected = await this.establishHttpConnection(
@@ -191,29 +161,14 @@
     const stdioConfigFromEnv = this.getStdioConfigFromEnv();
     if (stdioConfigFromEnv) {
       const connected = await this.establishStdioConnection(stdioConfigFromEnv);
->>>>>>> 76553622
       if (connected) {
         return;
       }
     }
 
-<<<<<<< HEAD
-    const portFromEnv = this.getPortFromEnv();
-    if (portFromEnv) {
-      const connected = await this.establishConnection(portFromEnv);
-      if (connected) {
-        return;
-      }
-    }
-
-    this.setState(
-      IDEConnectionStatus.Disconnected,
-      `Failed to connect to IDE companion extension for ${this.currentIdeDisplayName}. Please ensure the extension is running. To install the extension, run /ide install.`,
-=======
     this.setState(
       IDEConnectionStatus.Disconnected,
       `Failed to connect to IDE companion extension in ${this.currentIdeDisplayName}. Please ensure the extension is running. To install the extension, run /ide install.`,
->>>>>>> 76553622
       true,
     );
   }
@@ -354,11 +309,7 @@
     if (ideWorkspacePath === undefined) {
       return {
         isValid: false,
-<<<<<<< HEAD
-        error: `Failed to connect to IDE companion extension for ${currentIdeDisplayName}. Please ensure the extension is running. To install the extension, run /ide install.`,
-=======
         error: `Failed to connect to IDE companion extension in ${currentIdeDisplayName}. Please ensure the extension is running. To install the extension, run /ide install.`,
->>>>>>> 76553622
       };
     }
 
@@ -379,11 +330,7 @@
     if (!isWithinWorkspace) {
       return {
         isValid: false,
-<<<<<<< HEAD
         error: `Directory mismatch. Qwen Code is running in a different location than the open workspace in ${currentIdeDisplayName}. Please run the CLI from one of the following directories: ${ideWorkspacePaths.join(
-=======
-        error: `Directory mismatch. Gemini CLI is running in a different location than the open workspace in ${currentIdeDisplayName}. Please run the CLI from one of the following directories: ${ideWorkspacePaths.join(
->>>>>>> 76553622
           ', ',
         )}`,
       };
@@ -399,33 +346,13 @@
     return port;
   }
 
-<<<<<<< HEAD
-  private async getIdeInfoFromFile(): Promise<{
-    port?: string;
-    workspacePath?: string;
-  }> {
-    try {
-      const ideProcessId = await getIdeProcessId();
-      const portFile = path.join(
-        os.tmpdir(),
-        `qwen-code-ide-server-${ideProcessId}.json`,
-      );
-      const portFileContents = await fs.promises.readFile(portFile, 'utf8');
-      const ideInfo = JSON.parse(portFileContents);
-      return {
-        port: ideInfo?.port?.toString(),
-        workspacePath: ideInfo?.workspacePath,
-      };
-    } catch (_) {
-      return {};
-=======
   private getStdioConfigFromEnv(): StdioConfig | undefined {
-    const command = process.env['GEMINI_CLI_IDE_SERVER_STDIO_COMMAND'];
+    const command = process.env['QWEN_CODE_IDE_SERVER_STDIO_COMMAND'];
     if (!command) {
       return undefined;
     }
 
-    const argsStr = process.env['GEMINI_CLI_IDE_SERVER_STDIO_ARGS'];
+    const argsStr = process.env['QWEN_CODE_IDE_SERVER_STDIO_ARGS'];
     let args: string[] = [];
     if (argsStr) {
       try {
@@ -434,11 +361,11 @@
           args = parsedArgs;
         } else {
           logger.error(
-            'GEMINI_CLI_IDE_SERVER_STDIO_ARGS must be a JSON array string.',
+            'QWEN_CODE_IDE_SERVER_STDIO_ARGS must be a JSON array string.',
           );
         }
       } catch (e) {
-        logger.error('Failed to parse GEMINI_CLI_IDE_SERVER_STDIO_ARGS:', e);
+        logger.error('Failed to parse QWEN_CODE_IDE_SERVER_STDIO_ARGS:', e);
       }
     }
 
@@ -454,13 +381,12 @@
     try {
       const portFile = path.join(
         os.tmpdir(),
-        `gemini-ide-server-${this.ideProcessInfo.pid}.json`,
+        `qwen-code-ide-server-${this.ideProcessInfo.pid}.json`,
       );
       const portFileContents = await fs.promises.readFile(portFile, 'utf8');
       return JSON.parse(portFileContents);
     } catch (_) {
       return undefined;
->>>>>>> 76553622
     }
   }
 
@@ -541,11 +467,7 @@
     );
   }
 
-<<<<<<< HEAD
-  private async establishConnection(port: string): Promise<boolean> {
-=======
   private async establishHttpConnection(port: string): Promise<boolean> {
->>>>>>> 76553622
     let transport: StreamableHTTPClientTransport | undefined;
     try {
       logger.debug('Attempting to connect to IDE via HTTP SSE');
@@ -568,8 +490,6 @@
       this.registerClientHandlers();
       this.setState(IDEConnectionStatus.Connected);
       return true;
-<<<<<<< HEAD
-=======
     } catch (_error) {
       if (transport) {
         try {
@@ -603,7 +523,6 @@
       this.registerClientHandlers();
       this.setState(IDEConnectionStatus.Connected);
       return true;
->>>>>>> 76553622
     } catch (_error) {
       if (transport) {
         try {
