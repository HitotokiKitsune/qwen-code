--- conflicted
+++ resolved
@@ -15,11 +15,7 @@
   SETTINGS_DIRECTORY_NAME,
 } from '../config/settings.js';
 import { promisify } from 'util';
-<<<<<<< HEAD
-import { SandboxConfig } from '@qwen-code/qwen-code-core';
-=======
-import { Config, SandboxConfig } from '@google/gemini-cli-core';
->>>>>>> 42a03368
+import { Config, SandboxConfig } from '@qwen-code/qwen-code-core';
 
 const execAsync = promisify(exec);
 
