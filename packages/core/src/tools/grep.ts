/**
 * @license
 * Copyright 2025 Google LLC
 * SPDX-License-Identifier: Apache-2.0
 */

import fs from 'node:fs';
import fsPromises from 'node:fs/promises';
import path from 'node:path';
import { EOL } from 'node:os';
import { spawn } from 'node:child_process';
import { globStream } from 'glob';
<<<<<<< HEAD
import {
  BaseDeclarativeTool,
  BaseToolInvocation,
  Kind,
  ToolInvocation,
  ToolResult,
} from './tools.js';
=======
import type { ToolInvocation, ToolResult } from './tools.js';
import { BaseDeclarativeTool, BaseToolInvocation, Kind } from './tools.js';
>>>>>>> 76553622
import { makeRelative, shortenPath } from '../utils/paths.js';
import { getErrorMessage, isNodeError } from '../utils/errors.js';
import { isGitRepository } from '../utils/gitUtils.js';
import type { Config } from '../config/config.js';
import type { FileExclusions } from '../utils/ignorePatterns.js';
import { ToolErrorType } from './tool-error.js';

// --- Interfaces ---

/**
 * Parameters for the GrepTool
 */
export interface GrepToolParams {
  /**
   * The regular expression pattern to search for in file contents
   */
  pattern: string;

  /**
   * The directory to search in (optional, defaults to current directory relative to root)
   */
  path?: string;

  /**
   * File pattern to include in the search (e.g. "*.js", "*.{ts,tsx}")
   */
  include?: string;

  /**
   * Maximum number of matches to return (optional, defaults to 20)
   */
  maxResults?: number;
}

/**
 * Result object for a single grep match
 */
interface GrepMatch {
  filePath: string;
  lineNumber: number;
  line: string;
}

class GrepToolInvocation extends BaseToolInvocation<
  GrepToolParams,
  ToolResult
> {
  private readonly fileExclusions: FileExclusions;

  constructor(
    private readonly config: Config,
    params: GrepToolParams,
  ) {
    super(params);
    this.fileExclusions = config.getFileExclusions();
  }

  /**
   * Checks if a path is within the root directory and resolves it.
   * @param relativePath Path relative to the root directory (or undefined for root).
   * @returns The absolute path if valid and exists, or null if no path specified (to search all directories).
   * @throws {Error} If path is outside root, doesn't exist, or isn't a directory.
   */
  private resolveAndValidatePath(relativePath?: string): string | null {
    // If no path specified, return null to indicate searching all workspace directories
    if (!relativePath) {
      return null;
    }

    const targetPath = path.resolve(this.config.getTargetDir(), relativePath);

    // Security Check: Ensure the resolved path is within workspace boundaries
    const workspaceContext = this.config.getWorkspaceContext();
    if (!workspaceContext.isPathWithinWorkspace(targetPath)) {
      const directories = workspaceContext.getDirectories();
      throw new Error(
        `Path validation failed: Attempted path "${relativePath}" resolves outside the allowed workspace directories: ${directories.join(', ')}`,
      );
    }

    // Check existence and type after resolving
    try {
      const stats = fs.statSync(targetPath);
      if (!stats.isDirectory()) {
        throw new Error(`Path is not a directory: ${targetPath}`);
      }
    } catch (error: unknown) {
      if (isNodeError(error) && error.code !== 'ENOENT') {
        throw new Error(`Path does not exist: ${targetPath}`);
      }
      throw new Error(
        `Failed to access path stats for ${targetPath}: ${error}`,
      );
    }

    return targetPath;
  }

  async execute(signal: AbortSignal): Promise<ToolResult> {
    try {
      const workspaceContext = this.config.getWorkspaceContext();
      const searchDirAbs = this.resolveAndValidatePath(this.params.path);
      const searchDirDisplay = this.params.path || '.';

      // Determine which directories to search
      let searchDirectories: readonly string[];
      if (searchDirAbs === null) {
        // No path specified - search all workspace directories
        searchDirectories = workspaceContext.getDirectories();
      } else {
        // Specific path provided - search only that directory
        searchDirectories = [searchDirAbs];
      }

      // Collect matches from all search directories
      let allMatches: GrepMatch[] = [];
      const maxResults = this.params.maxResults ?? 20; // Default to 20 results
      let totalMatchesFound = 0;
      let searchTruncated = false;

      for (const searchDir of searchDirectories) {
        const matches = await this.performGrepSearch({
          pattern: this.params.pattern,
          path: searchDir,
          include: this.params.include,
          signal,
        });

        totalMatchesFound += matches.length;

        // Add directory prefix if searching multiple directories
        if (searchDirectories.length > 1) {
          const dirName = path.basename(searchDir);
          matches.forEach((match) => {
            match.filePath = path.join(dirName, match.filePath);
          });
        }

        // Apply result limiting
        const remainingSlots = maxResults - allMatches.length;
        if (remainingSlots <= 0) {
          searchTruncated = true;
          break;
        }

        if (matches.length > remainingSlots) {
          allMatches = allMatches.concat(matches.slice(0, remainingSlots));
          searchTruncated = true;
          break;
        } else {
          allMatches = allMatches.concat(matches);
        }
      }

      let searchLocationDescription: string;
      if (searchDirAbs === null) {
        const numDirs = workspaceContext.getDirectories().length;
        searchLocationDescription =
          numDirs > 1
            ? `across ${numDirs} workspace directories`
            : `in the workspace directory`;
      } else {
        searchLocationDescription = `in path "${searchDirDisplay}"`;
      }

      if (allMatches.length === 0) {
        const noMatchMsg = `No matches found for pattern "${this.params.pattern}" ${searchLocationDescription}${this.params.include ? ` (filter: "${this.params.include}")` : ''}.`;
        return { llmContent: noMatchMsg, returnDisplay: `No matches found` };
      }

      // Group matches by file
      const matchesByFile = allMatches.reduce(
        (acc, match) => {
          const fileKey = match.filePath;
          if (!acc[fileKey]) {
            acc[fileKey] = [];
          }
          acc[fileKey].push(match);
          acc[fileKey].sort((a, b) => a.lineNumber - b.lineNumber);
          return acc;
        },
        {} as Record<string, GrepMatch[]>,
      );

      const matchCount = allMatches.length;
      const matchTerm = matchCount === 1 ? 'match' : 'matches';

      // Build the header with truncation info if needed
      let headerText = `Found ${matchCount} ${matchTerm} for pattern "${this.params.pattern}" ${searchLocationDescription}${this.params.include ? ` (filter: "${this.params.include}")` : ''}`;

      if (searchTruncated) {
        headerText += ` (showing first ${matchCount} of ${totalMatchesFound}+ total matches)`;
      }

      let llmContent = `${headerText}:
---
`;

      for (const filePath in matchesByFile) {
        llmContent += `File: ${filePath}\n`;
        matchesByFile[filePath].forEach((match) => {
          const trimmedLine = match.line.trim();
          llmContent += `L${match.lineNumber}: ${trimmedLine}\n`;
        });
        llmContent += '---\n';
      }

      // Add truncation guidance if results were limited
      if (searchTruncated) {
        llmContent += `\nWARNING: Results truncated to prevent context overflow. To see more results:
- Use a more specific pattern to reduce matches
- Add file filters with the 'include' parameter (e.g., "*.js", "src/**")
- Specify a narrower 'path' to search in a subdirectory
- Increase 'maxResults' parameter if you need more matches (current: ${maxResults})`;
      }

      let displayText = `Found ${matchCount} ${matchTerm}`;
      if (searchTruncated) {
        displayText += ` (truncated from ${totalMatchesFound}+)`;
      }

      return {
        llmContent: llmContent.trim(),
        returnDisplay: displayText,
      };
    } catch (error) {
      console.error(`Error during GrepLogic execution: ${error}`);
      const errorMessage = getErrorMessage(error);
      return {
        llmContent: `Error during grep search operation: ${errorMessage}`,
        returnDisplay: `Error: ${errorMessage}`,
        error: {
          message: errorMessage,
          type: ToolErrorType.GREP_EXECUTION_ERROR,
        },
      };
    }
  }

  /**
   * Checks if a command is available in the system's PATH.
   * @param {string} command The command name (e.g., 'git', 'grep').
   * @returns {Promise<boolean>} True if the command is available, false otherwise.
   */
  private isCommandAvailable(command: string): Promise<boolean> {
    return new Promise((resolve) => {
      const checkCommand = process.platform === 'win32' ? 'where' : 'command';
      const checkArgs =
        process.platform === 'win32' ? [command] : ['-v', command];
      try {
        const child = spawn(checkCommand, checkArgs, {
          stdio: 'ignore',
          shell: process.platform === 'win32',
        });
        child.on('close', (code) => resolve(code === 0));
        child.on('error', () => resolve(false));
      } catch {
        resolve(false);
      }
    });
  }

  /**
   * Parses the standard output of grep-like commands (git grep, system grep).
   * Expects format: filePath:lineNumber:lineContent
   * Handles colons within file paths and line content correctly.
   * @param {string} output The raw stdout string.
   * @param {string} basePath The absolute directory the search was run from, for relative paths.
   * @returns {GrepMatch[]} Array of match objects.
   */
  private parseGrepOutput(output: string, basePath: string): GrepMatch[] {
    const results: GrepMatch[] = [];
    if (!output) return results;

    const lines = output.split(EOL); // Use OS-specific end-of-line

    for (const line of lines) {
      if (!line.trim()) continue;

      // Find the index of the first colon.
      const firstColonIndex = line.indexOf(':');
      if (firstColonIndex === -1) continue; // Malformed

      // Find the index of the second colon, searching *after* the first one.
      const secondColonIndex = line.indexOf(':', firstColonIndex + 1);
      if (secondColonIndex === -1) continue; // Malformed

      // Extract parts based on the found colon indices
      const filePathRaw = line.substring(0, firstColonIndex);
      const lineNumberStr = line.substring(
        firstColonIndex + 1,
        secondColonIndex,
      );
      const lineContent = line.substring(secondColonIndex + 1);

      const lineNumber = parseInt(lineNumberStr, 10);

      if (!isNaN(lineNumber)) {
        const absoluteFilePath = path.resolve(basePath, filePathRaw);
        const relativeFilePath = path.relative(basePath, absoluteFilePath);

        results.push({
          filePath: relativeFilePath || path.basename(absoluteFilePath),
          lineNumber,
          line: lineContent,
        });
      }
    }
    return results;
  }

  /**
   * Gets a description of the grep operation
   * @returns A string describing the grep
   */
  getDescription(): string {
    let description = `'${this.params.pattern}'`;
    if (this.params.include) {
      description += ` in ${this.params.include}`;
    }
    if (this.params.path) {
      const resolvedPath = path.resolve(
        this.config.getTargetDir(),
        this.params.path,
      );
      if (
        resolvedPath === this.config.getTargetDir() ||
        this.params.path === '.'
      ) {
        description += ` within ./`;
      } else {
        const relativePath = makeRelative(
          resolvedPath,
          this.config.getTargetDir(),
        );
        description += ` within ${shortenPath(relativePath)}`;
      }
    } else {
      // When no path is specified, indicate searching all workspace directories
      const workspaceContext = this.config.getWorkspaceContext();
      const directories = workspaceContext.getDirectories();
      if (directories.length > 1) {
        description += ` across all workspace directories`;
      }
    }
    return description;
  }

  /**
   * Performs the actual search using the prioritized strategies.
   * @param options Search options including pattern, absolute path, and include glob.
   * @returns A promise resolving to an array of match objects.
   */
  private async performGrepSearch(options: {
    pattern: string;
    path: string; // Expects absolute path
    include?: string;
    signal: AbortSignal;
  }): Promise<GrepMatch[]> {
    const { pattern, path: absolutePath, include } = options;
    let strategyUsed = 'none';

    try {
      // --- Strategy 1: git grep ---
      const isGit = isGitRepository(absolutePath);
      const gitAvailable = isGit && (await this.isCommandAvailable('git'));

      if (gitAvailable) {
        strategyUsed = 'git grep';
        const gitArgs = [
          'grep',
          '--untracked',
          '-n',
          '-E',
          '--ignore-case',
          pattern,
        ];
        if (include) {
          gitArgs.push('--', include);
        }

        try {
          const output = await new Promise<string>((resolve, reject) => {
            const child = spawn('git', gitArgs, {
              cwd: absolutePath,
              windowsHide: true,
            });
            const stdoutChunks: Buffer[] = [];
            const stderrChunks: Buffer[] = [];

            child.stdout.on('data', (chunk) => stdoutChunks.push(chunk));
            child.stderr.on('data', (chunk) => stderrChunks.push(chunk));
            child.on('error', (err) =>
              reject(new Error(`Failed to start git grep: ${err.message}`)),
            );
            child.on('close', (code) => {
              const stdoutData = Buffer.concat(stdoutChunks).toString('utf8');
              const stderrData = Buffer.concat(stderrChunks).toString('utf8');
              if (code === 0) resolve(stdoutData);
              else if (code === 1)
                resolve(''); // No matches
              else
                reject(
                  new Error(`git grep exited with code ${code}: ${stderrData}`),
                );
            });
          });
          return this.parseGrepOutput(output, absolutePath);
        } catch (gitError: unknown) {
          console.debug(
            `GrepLogic: git grep failed: ${getErrorMessage(
              gitError,
            )}. Falling back...`,
          );
        }
      }

      // --- Strategy 2: System grep ---
      const grepAvailable = await this.isCommandAvailable('grep');
      if (grepAvailable) {
        strategyUsed = 'system grep';
        const grepArgs = ['-r', '-n', '-H', '-E'];
        // Extract directory names from exclusion patterns for grep --exclude-dir
        const globExcludes = this.fileExclusions.getGlobExcludes();
        const commonExcludes = globExcludes
          .map((pattern) => {
            let dir = pattern;
            if (dir.startsWith('**/')) {
              dir = dir.substring(3);
            }
            if (dir.endsWith('/**')) {
              dir = dir.slice(0, -3);
            } else if (dir.endsWith('/')) {
              dir = dir.slice(0, -1);
            }

            // Only consider patterns that are likely directories. This filters out file patterns.
            if (dir && !dir.includes('/') && !dir.includes('*')) {
              return dir;
            }
            return null;
          })
          .filter((dir): dir is string => !!dir);
        commonExcludes.forEach((dir) => grepArgs.push(`--exclude-dir=${dir}`));
        if (include) {
          grepArgs.push(`--include=${include}`);
        }
        grepArgs.push(pattern);
        grepArgs.push('.');

        try {
          const output = await new Promise<string>((resolve, reject) => {
            const child = spawn('grep', grepArgs, {
              cwd: absolutePath,
              windowsHide: true,
            });
            const stdoutChunks: Buffer[] = [];
            const stderrChunks: Buffer[] = [];

            const onData = (chunk: Buffer) => stdoutChunks.push(chunk);
            const onStderr = (chunk: Buffer) => {
              const stderrStr = chunk.toString();
              // Suppress common harmless stderr messages
              if (
                !stderrStr.includes('Permission denied') &&
                !/grep:.*: Is a directory/i.test(stderrStr)
              ) {
                stderrChunks.push(chunk);
              }
            };
            const onError = (err: Error) => {
              cleanup();
              reject(new Error(`Failed to start system grep: ${err.message}`));
            };
            const onClose = (code: number | null) => {
              const stdoutData = Buffer.concat(stdoutChunks).toString('utf8');
              const stderrData = Buffer.concat(stderrChunks)
                .toString('utf8')
                .trim();
              cleanup();
              if (code === 0) resolve(stdoutData);
              else if (code === 1)
                resolve(''); // No matches
              else {
                if (stderrData)
                  reject(
                    new Error(
                      `System grep exited with code ${code}: ${stderrData}`,
                    ),
                  );
                else resolve(''); // Exit code > 1 but no stderr, likely just suppressed errors
              }
            };

            const cleanup = () => {
              child.stdout.removeListener('data', onData);
              child.stderr.removeListener('data', onStderr);
              child.removeListener('error', onError);
              child.removeListener('close', onClose);
              if (child.connected) {
                child.disconnect();
              }
            };

            child.stdout.on('data', onData);
            child.stderr.on('data', onStderr);
            child.on('error', onError);
            child.on('close', onClose);
          });
          return this.parseGrepOutput(output, absolutePath);
        } catch (grepError: unknown) {
          console.debug(
            `GrepLogic: System grep failed: ${getErrorMessage(
              grepError,
            )}. Falling back...`,
          );
        }
      }

      // --- Strategy 3: Pure JavaScript Fallback ---
      console.debug(
        'GrepLogic: Falling back to JavaScript grep implementation.',
      );
      strategyUsed = 'javascript fallback';
      const globPattern = include ? include : '**/*';
<<<<<<< HEAD

      // Get the file discovery service to check ignore patterns
      const fileDiscovery = this.config.getFileService();

      // Basic ignore patterns
      const ignorePatterns = [
        '.git/**',
        'node_modules/**',
        'bower_components/**',
        '.svn/**',
        '.hg/**',
        ...fileDiscovery.getGeminiIgnorePatterns(),
      ]; // Use glob patterns for ignores here
=======
      const ignorePatterns = this.fileExclusions.getGlobExcludes();
>>>>>>> 76553622

      const filesIterator = globStream(globPattern, {
        cwd: absolutePath,
        dot: true,
        ignore: ignorePatterns,
        absolute: true,
        nodir: true,
        signal: options.signal,
      });

      const regex = new RegExp(pattern, 'i');
      const allMatches: GrepMatch[] = [];

      for await (const filePath of filesIterator) {
        const fileAbsolutePath = filePath as string;
        try {
          const content = await fsPromises.readFile(fileAbsolutePath, 'utf8');
          const lines = content.split(/\r?\n/);
          lines.forEach((line, index) => {
            if (regex.test(line)) {
              allMatches.push({
                filePath:
                  path.relative(absolutePath, fileAbsolutePath) ||
                  path.basename(fileAbsolutePath),
                lineNumber: index + 1,
                line,
              });
            }
          });
        } catch (readError: unknown) {
          // Ignore errors like permission denied or file gone during read
          if (!isNodeError(readError) || readError.code !== 'ENOENT') {
            console.debug(
              `GrepLogic: Could not read/process ${fileAbsolutePath}: ${getErrorMessage(
                readError,
              )}`,
            );
          }
        }
      }

      return allMatches;
    } catch (error: unknown) {
      console.error(
        `GrepLogic: Error in performGrepSearch (Strategy: ${strategyUsed}): ${getErrorMessage(
          error,
        )}`,
      );
      throw error; // Re-throw
    }
  }
}

// --- GrepLogic Class ---

/**
 * Implementation of the Grep tool logic (moved from CLI)
 */
export class GrepTool extends BaseDeclarativeTool<GrepToolParams, ToolResult> {
  static readonly Name = 'search_file_content'; // Keep static name

  constructor(private readonly config: Config) {
    super(
      GrepTool.Name,
      'SearchText',
      'Searches for a regular expression pattern within the content of files in a specified directory (or current working directory). Can filter files by a glob pattern. Returns the lines containing matches, along with their file paths and line numbers.',
      Kind.Search,
      {
        properties: {
          pattern: {
            description:
              "The regular expression (regex) pattern to search for within file contents (e.g., 'function\\s+myFunction', 'import\\s+\\{.*\\}\\s+from\\s+.*').",
            type: 'string',
          },
          path: {
            description:
              'Optional: The absolute path to the directory to search within. If omitted, searches the current working directory.',
            type: 'string',
          },
          include: {
            description:
              "Optional: A glob pattern to filter which files are searched (e.g., '*.js', '*.{ts,tsx}', 'src/**'). If omitted, searches all files (respecting potential global ignores).",
            type: 'string',
          },
          maxResults: {
            description:
              'Optional: Maximum number of matches to return to prevent context overflow (default: 20, max: 100). Use lower values for broad searches, higher for specific searches.',
            type: 'number',
            minimum: 1,
            maximum: 100,
          },
        },
        required: ['pattern'],
        type: 'object',
      },
    );
  }

  /**
   * Checks if a path is within the root directory and resolves it.
   * @param relativePath Path relative to the root directory (or undefined for root).
   * @returns The absolute path if valid and exists, or null if no path specified (to search all directories).
   * @throws {Error} If path is outside root, doesn't exist, or isn't a directory.
   */
  private resolveAndValidatePath(relativePath?: string): string | null {
    // If no path specified, return null to indicate searching all workspace directories
    if (!relativePath) {
      return null;
    }

    const targetPath = path.resolve(this.config.getTargetDir(), relativePath);

    // Security Check: Ensure the resolved path is within workspace boundaries
    const workspaceContext = this.config.getWorkspaceContext();
    if (!workspaceContext.isPathWithinWorkspace(targetPath)) {
      const directories = workspaceContext.getDirectories();
      throw new Error(
        `Path validation failed: Attempted path "${relativePath}" resolves outside the allowed workspace directories: ${directories.join(', ')}`,
      );
    }

    // Check existence and type after resolving
    try {
      const stats = fs.statSync(targetPath);
      if (!stats.isDirectory()) {
        throw new Error(`Path is not a directory: ${targetPath}`);
      }
    } catch (error: unknown) {
      if (isNodeError(error) && error.code !== 'ENOENT') {
        throw new Error(`Path does not exist: ${targetPath}`);
      }
      throw new Error(
        `Failed to access path stats for ${targetPath}: ${error}`,
      );
    }

    return targetPath;
  }

  /**
   * Validates the parameters for the tool
   * @param params Parameters to validate
   * @returns An error message string if invalid, null otherwise
   */
  protected override validateToolParamValues(
    params: GrepToolParams,
  ): string | null {
    try {
      new RegExp(params.pattern);
    } catch (error) {
      return `Invalid regular expression pattern provided: ${params.pattern}. Error: ${getErrorMessage(error)}`;
    }

    // Validate maxResults if provided
    if (params.maxResults !== undefined) {
      if (
        !Number.isInteger(params.maxResults) ||
        params.maxResults < 1 ||
        params.maxResults > 100
      ) {
        return `maxResults must be an integer between 1 and 100, got: ${params.maxResults}`;
      }
    }

    // Only validate path if one is provided
    if (params.path) {
      try {
        this.resolveAndValidatePath(params.path);
      } catch (error) {
        return getErrorMessage(error);
      }
    }

    return null; // Parameters are valid
  }

  protected createInvocation(
    params: GrepToolParams,
  ): ToolInvocation<GrepToolParams, ToolResult> {
    return new GrepToolInvocation(this.config, params);
  }
}<|MERGE_RESOLUTION|>--- conflicted
+++ resolved
@@ -10,18 +10,8 @@
 import { EOL } from 'node:os';
 import { spawn } from 'node:child_process';
 import { globStream } from 'glob';
-<<<<<<< HEAD
-import {
-  BaseDeclarativeTool,
-  BaseToolInvocation,
-  Kind,
-  ToolInvocation,
-  ToolResult,
-} from './tools.js';
-=======
 import type { ToolInvocation, ToolResult } from './tools.js';
 import { BaseDeclarativeTool, BaseToolInvocation, Kind } from './tools.js';
->>>>>>> 76553622
 import { makeRelative, shortenPath } from '../utils/paths.js';
 import { getErrorMessage, isNodeError } from '../utils/errors.js';
 import { isGitRepository } from '../utils/gitUtils.js';
@@ -547,23 +537,7 @@
       );
       strategyUsed = 'javascript fallback';
       const globPattern = include ? include : '**/*';
-<<<<<<< HEAD
-
-      // Get the file discovery service to check ignore patterns
-      const fileDiscovery = this.config.getFileService();
-
-      // Basic ignore patterns
-      const ignorePatterns = [
-        '.git/**',
-        'node_modules/**',
-        'bower_components/**',
-        '.svn/**',
-        '.hg/**',
-        ...fileDiscovery.getGeminiIgnorePatterns(),
-      ]; // Use glob patterns for ignores here
-=======
       const ignorePatterns = this.fileExclusions.getGlobExcludes();
->>>>>>> 76553622
 
       const filesIterator = globStream(globPattern, {
         cwd: absolutePath,
